--- conflicted
+++ resolved
@@ -3,7 +3,7 @@
 
 //! Message definitions for the pipeline engine.
 
-use crate::control::NodeControlMsg;
+use crate::control::{AckMsg, NackMsg, NodeControlMsg};
 use crate::local::message::{LocalReceiver, LocalSender};
 use crate::shared::message::{SharedReceiver, SharedSender};
 use otap_df_channel::error::{RecvError, SendError};
@@ -32,27 +32,16 @@
         Message::PData(data)
     }
 
-    /// Create a ACK control message with the given ID.
-    #[must_use]
-    pub fn ack_ctrl_msg(id: u64) -> Self {
-        Message::Control(NodeControlMsg::Ack { id })
-    }
-
-    /// Create a NACK control message with the given ID and reason.
-    #[must_use]
-<<<<<<< HEAD
-    pub fn nack_ctrl_msg(id: u64, reason: &str, rvalue: Option<Data>) -> Self {
-        Message::Control(NodeControlMsg::Nack {
-            id,
-            rvalue,
-=======
-    pub fn nack_ctrl_msg(id: u64, reason: &str, pdata: Option<Data>) -> Self {
-        Message::Control(NodeControlMsg::Nack {
-            id,
-            pdata: pdata.map(Box::new),
->>>>>>> 8bc34732
-            reason: reason.to_owned(),
-        })
+    /// Create a ACK control message
+    #[must_use]
+    pub fn ack_ctrl_msg(ack: AckMsg) -> Self {
+        Message::Control(NodeControlMsg::Ack(ack))
+    }
+
+    /// Create a NACK control message
+    #[must_use]
+    pub fn nack_ctrl_msg(nack: NackMsg<Data>) -> Self {
+        Message::Control(NodeControlMsg::Nack(nack))
     }
 
     /// Creates a config control message with the given configuration.
