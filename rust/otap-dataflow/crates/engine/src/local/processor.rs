--- conflicted
+++ resolved
@@ -32,13 +32,9 @@
 //! To ensure scalability, the pipeline engine will start multiple instances of the same pipeline
 //! in parallel on different cores, each with its own processor instance.
 
-use crate::control::{AckMsg, NackMsg};
+use crate::control::AckOrNack;
 use crate::effect_handler::{EffectHandlerCore, TimerCancelHandle};
-<<<<<<< HEAD
-use crate::error::{Error, ErrorT};
-=======
 use crate::error::{Error, TypedError};
->>>>>>> 8bc34732
 use crate::local::message::LocalSender;
 use crate::message::Message;
 use crate::node::NodeId;
@@ -91,7 +87,7 @@
 /// A `!Send` implementation of the EffectHandler.
 #[derive(Clone)]
 pub struct EffectHandler<PData> {
-    pub(crate) core: EffectHandlerCore,
+    pub(crate) core: EffectHandlerCore<PData>,
 
     /// A sender used to forward messages from the processor.
     /// Supports multiple named output ports.
@@ -149,12 +145,6 @@
     /// Returns an [`Error::ChannelSendError`] if the message could not be sent or [`Error::ProcessorError`]
     /// if the default port is not configured.
     #[inline]
-<<<<<<< HEAD
-    pub async fn send_message(&self, data: PData) -> Result<(), ErrorT<PData>> {
-        match &self.default_sender {
-            Some(sender) => sender.send(data).await.map_err(ErrorT::ChannelSendError),
-            None => Err(ErrorT::Error(Error::ProcessorError {
-=======
     pub async fn send_message(&self, data: PData) -> Result<(), TypedError<PData>> {
         match &self.default_sender {
             Some(sender) => sender
@@ -162,7 +152,6 @@
                 .await
                 .map_err(TypedError::ChannelSendError),
             None => Err(TypedError::Error(Error::ProcessorError {
->>>>>>> 8bc34732
                 processor: self.processor_id(),
                 error:
                     "Ambiguous default out port: multiple ports connected and no default configured"
@@ -178,26 +167,17 @@
     /// Returns an [`Error::ChannelSendError`] if the message could not be sent, or
     /// [`Error::ProcessorError`] if the port does not exist.
     #[inline]
-<<<<<<< HEAD
-    pub async fn send_message_to<P>(&self, port: P, data: PData) -> Result<(), ErrorT<PData>>
-=======
     pub async fn send_message_to<P>(&self, port: P, data: PData) -> Result<(), TypedError<PData>>
->>>>>>> 8bc34732
     where
         P: Into<PortName>,
     {
         let port_name: PortName = port.into();
         match self.msg_senders.get(&port_name) {
-<<<<<<< HEAD
-            Some(sender) => sender.send(data).await.map_err(ErrorT::ChannelSendError),
-            None => Err(ErrorT::Error(Error::ProcessorError {
-=======
             Some(sender) => sender
                 .send(data)
                 .await
                 .map_err(TypedError::ChannelSendError),
             None => Err(TypedError::Error(Error::ProcessorError {
->>>>>>> 8bc34732
                 processor: self.processor_id(),
                 error: format!(
                     "Unknown out port '{port_name}' for node {}",
@@ -222,18 +202,13 @@
     pub async fn start_periodic_timer(
         &self,
         duration: Duration,
-    ) -> Result<TimerCancelHandle, Error> {
+    ) -> Result<TimerCancelHandle<PData>, Error> {
         self.core.start_periodic_timer(duration).await
     }
 
-    /// Reply success (no return value)
-    pub async fn reply_ack(&self, ack: AckMsg) -> Result<(), Error> {
-        self.core.reply_ack(ack).await
-    }
-
-    /// Reply failure (with return value)
-    pub async fn reply_nack(&self, nack: NackMsg<PData>) -> Result<(), Error> {
-        self.core.reply_nack(nack).await
+    /// Reply to a request
+    pub async fn reply(&self, acknack: AckOrNack<PData>) -> Result<(), Error> {
+        self.core.reply(acknack).await
     }
 
     // More methods will be added in the future as needed.
