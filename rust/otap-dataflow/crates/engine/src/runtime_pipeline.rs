// Copyright The OpenTelemetry Authors
// SPDX-License-Identifier: Apache-2.0

//! Set of runtime pipeline configuration structures used by the engine and derived from the pipeline configuration.

use crate::control::{Controllable, NodeControlMsg, pipeline_ctrl_msg_channel};
<<<<<<< HEAD
use crate::error::{Error, ErrorT};
=======
use crate::error::{Error, TypedError};
>>>>>>> 8bc34732
use crate::node::{Node, NodeDefs, NodeId, NodeType, NodeWithPDataReceiver, NodeWithPDataSender};
use crate::pipeline_ctrl::PipelineCtrlMsgManager;
use crate::{exporter::ExporterWrapper, processor::ProcessorWrapper, receiver::ReceiverWrapper};
use otap_df_config::pipeline::PipelineConfig;
use otap_df_telemetry::reporter::MetricsReporter;

use std::collections::HashMap;
use std::fmt::Debug;
use tokio::runtime::Builder;
use tokio::task::LocalSet;

/// Represents a runtime pipeline configuration that includes nodes with their respective configurations and instances.
///
/// Note: Having a Debug bound on `PData` allows us to use it in logging and debugging contexts,
/// which is useful for tracing the pipeline's execution and state.
pub struct RuntimePipeline<PData: Debug> {
    /// The pipeline configuration that defines the structure and behavior of the pipeline.
    config: PipelineConfig,
    /// A map node id to receiver runtime node.
    receivers: Vec<ReceiverWrapper<PData>>,
    /// A map node id to processor runtime node.
    processors: Vec<ProcessorWrapper<PData>>,
    /// A map node id to exporter runtime node.
    exporters: Vec<ExporterWrapper<PData>>,

    /// A precomputed map of all node IDs to their Node trait objects (? @@@) for efficient access
    /// Indexed by NodeIndex
    nodes: NodeDefs<PData, PipeNode>,
}

/// PipeNode contains runtime-specific info.
pub(crate) struct PipeNode {
    index: usize, // NodeIndex into the appropriate vector w/ offset precomputed
}

impl PipeNode {
    /// Construct a pipe node with index referring to one an entry in
    /// the appropriate RuntimePipeline Vec.
    pub(crate) fn new(index: usize) -> Self {
        Self { index }
    }
}

impl<PData: 'static + Debug + Clone> RuntimePipeline<PData> {
    /// Creates a new `RuntimePipeline` from the given pipeline configuration and nodes.
    #[must_use]
    pub(crate) fn new(
        config: PipelineConfig,
        receivers: Vec<ReceiverWrapper<PData>>,
        processors: Vec<ProcessorWrapper<PData>>,
        exporters: Vec<ExporterWrapper<PData>>,
        nodes: NodeDefs<PData, PipeNode>,
    ) -> Self {
        Self {
            config,
            receivers,
            processors,
            exporters,
            nodes,
        }
    }

    /// Returns the number of nodes in the pipeline.
    #[must_use]
    pub fn node_count(&self) -> usize {
        self.receivers.len() + self.processors.len() + self.exporters.len()
    }

    /// Returns a reference to the pipeline configuration.
    #[must_use]
    pub fn config(&self) -> &PipelineConfig {
        &self.config
    }

    /// Runs the pipeline forever, starting all nodes and handling their tasks.
    /// Returns an error if any node fails to start or if any task encounters an error.
    pub fn run_forever(self, metrics_reporter: MetricsReporter) -> Result<Vec<()>, Error> {
        use futures::stream::{FuturesUnordered, StreamExt};

        let rt = Builder::new_current_thread()
            .enable_all()
            .build()
            .expect("Failed to create runtime");
        let local_tasks = LocalSet::new();
        // ToDo create an optimized version of FuturesUnordered that can be used for !Send, !Sync tasks
        let mut futures = FuturesUnordered::new();
        let mut control_senders = HashMap::new();
        let (pipeline_ctrl_msg_tx, pipeline_ctrl_msg_rx) = pipeline_ctrl_msg_channel(
            self.config
                .pipeline_settings()
                .default_pipeline_ctrl_msg_channel_size,
        );

        // Create a task for each node type and pass the pipeline ctrl msg channel to each node, so
        // they can communicate with the runtime pipeline.
        for exporter in self.exporters {
            _ = control_senders.insert(exporter.node_id().index, exporter.control_sender());
            let pipeline_ctrl_msg_tx = pipeline_ctrl_msg_tx.clone();
            futures.push(
                local_tasks.spawn_local(async move { exporter.start(pipeline_ctrl_msg_tx).await }),
            );
        }
        for processor in self.processors {
            _ = control_senders.insert(processor.node_id().index, processor.control_sender());
            let pipeline_ctrl_msg_tx = pipeline_ctrl_msg_tx.clone();
            futures.push(
                local_tasks.spawn_local(async move { processor.start(pipeline_ctrl_msg_tx).await }),
            );
        }
        for receiver in self.receivers {
            _ = control_senders.insert(receiver.node_id().index, receiver.control_sender());
            let pipeline_ctrl_msg_tx = pipeline_ctrl_msg_tx.clone();
            futures.push(
                local_tasks.spawn_local(async move { receiver.start(pipeline_ctrl_msg_tx).await }),
            );
        }

        // Create a task to process pipeline control messages, i.e. messages sent from nodes to
        // the pipeline engine.
        futures.push(local_tasks.spawn_local(async move {
            let manager = PipelineCtrlMsgManager::new(
                pipeline_ctrl_msg_rx,
                control_senders,
                metrics_reporter,
            );
            manager.run().await
        }));

        rt.block_on(async {
            local_tasks
                .run_until(async {
                    let mut task_results = Vec::new();
                    // Process each future as they complete and handle errors
                    while let Some(result) = futures.next().await {
                        match result {
                            Ok(Ok(res)) => {
                                // Task completed successfully, collect its result
                                task_results.push(res);
                            }
                            Ok(Err(e)) => {
                                // A task returned an error
                                return Err(e);
                            }
                            Err(e) => {
                                // JoinError (panic or cancellation)
                                return Err(Error::JoinTaskError {
                                    is_canceled: e.is_cancelled(),
                                    is_panic: e.is_panic(),
                                    error: e.to_string(),
                                });
                            }
                        }
                    }
                    Ok(task_results)
                })
                .await
        })
    }

    /// Gets a reference to any node by its ID as a Node trait object
    #[must_use]
    pub fn get_node(&self, node_id: usize) -> Option<&dyn Node<PData>> {
        let ndef = self.nodes.get(node_id)?;

        match ndef.ntype {
            NodeType::Receiver => self
                .receivers
                .get(ndef.inner.index)
                .map(|r| r as &dyn Node<PData>),
            NodeType::Processor => self
                .processors
                .get(ndef.inner.index)
                .map(|p| p as &dyn Node<PData>),
            NodeType::Exporter => self
                .exporters
                .get(ndef.inner.index)
                .map(|e| e as &dyn Node<PData>),
        }
    }

    /// Gets a mutable NodeWithPDataSender reference (processors and receivers).
    #[must_use]
    pub fn get_mut_node_with_pdata_sender(
        &mut self,
        node_id: usize,
    ) -> Option<&mut dyn NodeWithPDataSender<PData>> {
        let ndef = self.nodes.get(node_id)?;

        match ndef.ntype {
            NodeType::Receiver => self
                .receivers
                .get_mut(ndef.inner.index)
                .map(|r| r as &mut dyn NodeWithPDataSender<PData>),
            NodeType::Processor => self
                .processors
                .get_mut(ndef.inner.index)
                .map(|p| p as &mut dyn NodeWithPDataSender<PData>),
            NodeType::Exporter => None,
        }
    }

    /// Gets a mutable NodeWithPDataReceiver reference (processors and exporters).
    #[must_use]
    pub fn get_mut_node_with_pdata_receiver(
        &mut self,
        node_id: usize,
    ) -> Option<&mut dyn NodeWithPDataReceiver<PData>> {
        let ndef = self.nodes.get(node_id)?;

        match ndef.ntype {
            NodeType::Receiver => None,
            NodeType::Processor => self
                .processors
                .get_mut(ndef.inner.index)
                .map(|p| p as &mut dyn NodeWithPDataReceiver<PData>),
            NodeType::Exporter => self
                .exporters
                .get_mut(ndef.inner.index)
                .map(|e| e as &mut dyn NodeWithPDataReceiver<PData>),
        }
    }

    /// Sends a node control message to the specified node.
    pub async fn send_node_control_message(
        &self,
        node_id: &NodeId,
        ctrl_msg: NodeControlMsg<PData>,
<<<<<<< HEAD
    ) -> Result<(), ErrorT<NodeControlMsg<PData>>> {
=======
    ) -> Result<(), TypedError<NodeControlMsg<PData>>> {
>>>>>>> 8bc34732
        match self.nodes.get(node_id.index) {
            Some(ndef) => match ndef.ntype {
                NodeType::Receiver => {
                    self.receivers
                        .get(ndef.inner.index)
                        .expect("precomputed")
                        .send_control_msg(ctrl_msg)
                        .await
                }
                NodeType::Processor => {
                    self.processors
                        .get(ndef.inner.index)
                        .expect("precomputed")
                        .send_control_msg(ctrl_msg)
                        .await
                }
                NodeType::Exporter => {
                    self.exporters
                        .get(ndef.inner.index)
                        .expect("precomputed")
                        .send_control_msg(ctrl_msg)
                        .await
                }
            }
<<<<<<< HEAD
            .map_err(|e| ErrorT::NodeControlMsgSendError {
                node: node_id.clone(),
                error: e,
            }),
            None => Err(ErrorT::Error(Error::InternalError {
=======
            .map_err(|e| TypedError::NodeControlMsgSendError {
                node: node_id.clone(),
                error: e,
            }),
            None => Err(TypedError::Error(Error::InternalError {
>>>>>>> 8bc34732
                message: format!("node {node_id:?}"),
            })),
        }
    }
}<|MERGE_RESOLUTION|>--- conflicted
+++ resolved
@@ -4,11 +4,7 @@
 //! Set of runtime pipeline configuration structures used by the engine and derived from the pipeline configuration.
 
 use crate::control::{Controllable, NodeControlMsg, pipeline_ctrl_msg_channel};
-<<<<<<< HEAD
-use crate::error::{Error, ErrorT};
-=======
 use crate::error::{Error, TypedError};
->>>>>>> 8bc34732
 use crate::node::{Node, NodeDefs, NodeId, NodeType, NodeWithPDataReceiver, NodeWithPDataSender};
 use crate::pipeline_ctrl::PipelineCtrlMsgManager;
 use crate::{exporter::ExporterWrapper, processor::ProcessorWrapper, receiver::ReceiverWrapper};
@@ -236,11 +232,7 @@
         &self,
         node_id: &NodeId,
         ctrl_msg: NodeControlMsg<PData>,
-<<<<<<< HEAD
-    ) -> Result<(), ErrorT<NodeControlMsg<PData>>> {
-=======
     ) -> Result<(), TypedError<NodeControlMsg<PData>>> {
->>>>>>> 8bc34732
         match self.nodes.get(node_id.index) {
             Some(ndef) => match ndef.ntype {
                 NodeType::Receiver => {
@@ -265,19 +257,11 @@
                         .await
                 }
             }
-<<<<<<< HEAD
-            .map_err(|e| ErrorT::NodeControlMsgSendError {
-                node: node_id.clone(),
-                error: e,
-            }),
-            None => Err(ErrorT::Error(Error::InternalError {
-=======
             .map_err(|e| TypedError::NodeControlMsgSendError {
                 node: node_id.clone(),
                 error: e,
             }),
             None => Err(TypedError::Error(Error::InternalError {
->>>>>>> 8bc34732
                 message: format!("node {node_id:?}"),
             })),
         }
