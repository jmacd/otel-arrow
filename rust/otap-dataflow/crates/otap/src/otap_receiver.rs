--- conflicted
+++ resolved
@@ -312,15 +312,15 @@
                 }
 
                 for batch_id in 0..3 {
-<<<<<<< HEAD
-                    let logs_received: OtapArrowBytes = timeout(Duration::from_secs(3), ctx.recv())
-                        .await
-                        .expect("Timed out waiting for message")
-                        .expect("No message received")
-                        .take_payload()
-                        .try_into()
-                        .expect("Could convert pdata to OTAPData");
-=======
+                    // <<<<<<< HEAD
+                    //                     let logs_received: OtapArrowBytes = timeout(Duration::from_secs(3), ctx.recv())
+                    //                         .await
+                    //                         .expect("Timed out waiting for message")
+                    //                         .expect("No message received")
+                    //                         .take_payload()
+                    //                         .try_into()
+                    //                         .expect("Could convert pdata to OTAPData");
+                    // =======
                     let logs_received: OtapArrowRecords =
                         timeout(Duration::from_secs(3), ctx.recv())
                             .await
@@ -328,7 +328,6 @@
                             .expect("No message received")
                             .try_into()
                             .expect("Could convert pdata to OTAPData");
->>>>>>> 7b9140f2
 
                     // Assert that the message received is what the test client sent.
                     let _expected_logs_message =
