// Copyright The OpenTelemetry Authors
// SPDX-License-Identifier: Apache-2.0

//! Exporter used to measure the performance of the OTAP data pipeline.
//!
//! ToDo – Future developments / improvements:
//! - Replace this exporter with a processor that could be combined with a Noop exporter to achieve
//!   the same functionality. The advantage would be to allow performance measurements anywhere in
//!   the pipeline.
//! - Measure the number of memory allocations for the current thread. This would allow measuring
//!   the memory used by the pipeline. This is possible using `mimalloc-rust-sys`.
//! - Measure per-thread CPU usage. This would allow measuring the pipeline’s CPU load. This is
//!   possible using the "libc" crate function `getrusage(RUSAGE\_THREAD)`.
//! - Measure network usage either via a cgroup or via eBPF.
//! - Measure per-thread perf counters (see crates perfcnt, perfcnt2, or direct perf\_event\_open
//!   via nix/libc). We could measure task-clock, context switches, page faults, ...
//! - Measure the latency of signals traversing the pipeline. This would require adding a timestamp
//!   in the headers of pdata messages.
//! - Support live reconfiguration via control message.

use crate::OTAP_EXPORTER_FACTORIES;
use crate::metrics::ExporterPDataMetrics;
use crate::pdata::OtapPdata;
use crate::perf_exporter::config::Config;
use crate::perf_exporter::metrics::PerfExporterPdataMetrics;
use async_trait::async_trait;
use otap_df_config::experimental::SignalType;
use otap_df_config::node::NodeUserConfig;
use otap_df_engine::config::ExporterConfig;
use otap_df_engine::context::PipelineContext;
use otap_df_engine::control::NodeControlMsg;
use otap_df_engine::error::Error;
use otap_df_engine::exporter::ExporterWrapper;
use otap_df_engine::local::exporter as local;
use otap_df_engine::message::{Message, MessageChannel};
use otap_df_engine::node::NodeId;
use otap_df_engine::{ExporterFactory, distributed_slice};
use otap_df_telemetry::metrics::MetricSet;
use otel_arrow_rust::otap::OtapArrowRecords;
use serde_json::Value;
use std::sync::Arc;
use tokio::time::Duration;

/// The URN for the OTAP Perf exporter
pub const OTAP_PERF_EXPORTER_URN: &str = "urn:otel:otap:perf:exporter";

/// Perf Exporter that emits performance data
pub struct PerfExporter {
    config: Config,
    metrics: MetricSet<PerfExporterPdataMetrics>,
    pdata_metrics: MetricSet<ExporterPDataMetrics>,
}

/// Declares the OTAP Perf exporter as a local exporter factory
///
/// Unsafe code is temporarily used here to allow the use of `distributed_slice` macro
/// This macro is part of the `linkme` crate which is considered safe and well maintained.
#[allow(unsafe_code)]
#[distributed_slice(OTAP_EXPORTER_FACTORIES)]
pub static PERF_EXPORTER: ExporterFactory<OtapPdata> = ExporterFactory {
    name: OTAP_PERF_EXPORTER_URN,
    create: |pipeline: PipelineContext,
             node: NodeId,
             node_config: Arc<NodeUserConfig>,
             exporter_config: &ExporterConfig| {
        Ok(ExporterWrapper::local(
            PerfExporter::from_config(pipeline, &node_config.config)?,
            node,
            node_config,
            exporter_config,
        ))
    },
};

impl PerfExporter {
    /// creates a perf exporter with the provided config
    #[must_use]
    pub fn new(pipeline_ctx: PipelineContext, config: Config) -> Self {
        let metrics = pipeline_ctx.register_metrics::<PerfExporterPdataMetrics>();
        let pdata_metrics = pipeline_ctx.register_metrics::<ExporterPDataMetrics>();

        PerfExporter {
            config,
            metrics,
            pdata_metrics,
        }
    }

    /// Creates a new PerfExporter from a configuration object
    pub fn from_config(
        pipeline_ctx: PipelineContext,
        config: &Value,
    ) -> Result<Self, otap_df_config::error::Error> {
        Ok(PerfExporter::new(
            pipeline_ctx,
            serde_json::from_value(config.clone()).map_err(|e| {
                otap_df_config::error::Error::InvalidUserConfig {
                    error: e.to_string(),
                }
            })?,
        ))
    }
}

#[async_trait(?Send)]
impl local::Exporter<OtapPdata> for PerfExporter {
    async fn start(
        mut self: Box<Self>,
        mut msg_chan: MessageChannel<OtapPdata>,
        effect_handler: local::EffectHandler<OtapPdata>,
    ) -> Result<(), Error> {
        // init variables for tracking
        // let mut average_pipeline_latency: f64 = 0.0;

        effect_handler.info("Starting Perf Exporter\n").await;

        // Start telemetry collection tick as a dedicated control message.
        let timer_cancel_handle = effect_handler
            .start_periodic_telemetry(Duration::from_millis(self.config.frequency()))
            .await?;

        // Loop until a Shutdown event is received.
        loop {
            let msg = msg_chan.recv().await?;
            match msg {
                Message::Control(NodeControlMsg::CollectTelemetry {
                    mut metrics_reporter,
                }) => {
                    _ = metrics_reporter.report(&mut self.metrics);
                    _ = metrics_reporter.report(&mut self.pdata_metrics);
                }
                // ToDo: Handle configuration changes
                Message::Control(NodeControlMsg::Config { .. }) => {}
                Message::Control(NodeControlMsg::Shutdown { .. }) => {
                    _ = timer_cancel_handle.cancel().await;
                    break;
                }
<<<<<<< HEAD
                Message::PData(mut pdata) => {
                    let rbatch: Result<OtapArrowBytes, _> = pdata.take_payload().try_into();

                    let batch = match rbatch {
                        Ok(OtapArrowBytes::ArrowLogs(batch)) => batch,
                        Ok(OtapArrowBytes::ArrowMetrics(batch)) => batch,
                        Ok(OtapArrowBytes::ArrowTraces(batch)) => batch,
=======
                Message::PData(pdata) => {
                    // Capture signal type before moving pdata into try_from
                    let signal_type = pdata.signal_type();

                    // Increment consumed for this signal
                    self.pdata_metrics.inc_consumed(signal_type);

                    let batch: OtapArrowRecords = match pdata.try_into() {
                        Ok(batch) => batch,
>>>>>>> 7b9140f2
                        Err(_) => {
                            self.pdata_metrics.inc_failed(signal_type);
                            continue;
                        }
                    };

                    // Increment counters per type of OTLP signals
                    match signal_type {
                        SignalType::Metrics => {
                            self.metrics.metrics.add(batch.batch_length() as u64);
                        }
                        SignalType::Logs => {
                            self.metrics.logs.add(batch.batch_length() as u64);
                        }
                        SignalType::Traces => {
                            self.metrics.spans.add(batch.batch_length() as u64);
                        }
                    }

                    // ToDo (LQ) We need to introduce pdata headers without hpack encoding for data coming from other nodes
                    // decode the headers which are hpack encoded
                    // check for timestamp
                    // get time delta between now and timestamp
                    // calculate average
                    // ToDo Temporary disable latency calculation until we have a better way to add the timestamp header
                    // let mut decoder = Decoder::new();
                    // let header_list =
                    //     decoder
                    //         .decode(&batch.headers)
                    //         .map_err(|_| Error::ExporterError {
                    //             exporter: effect_handler.exporter_id(),
                    //             error: "Failed to decode batch headers".to_owned(),
                    //         })?;
                    // find the timestamp header and parse it
                    // timestamp will be added in the receiver to enable pipeline latency calculation
                    // let timestamp_pair = header_list.iter().find(|(name, _)| name == b"timestamp");
                    // if let Some((_, value)) = timestamp_pair {
                    //     let timestamp =
                    //         decode_timestamp(value).map_err(|error| Error::ExporterError {
                    //             exporter: effect_handler.exporter_id(),
                    //             error,
                    //         })?;
                    //     let current_unix_time = SystemTime::now()
                    //         .duration_since(UNIX_EPOCH)
                    //         .map_err(|error| Error::ExporterError {
                    //             exporter: effect_handler.exporter_id(),
                    //             error: error.to_string(),
                    //         })?;
                    //     let latency = (current_unix_time - timestamp).as_secs_f64();
                    //     average_pipeline_latency = update_average(
                    //         latency,
                    //         average_pipeline_latency,
                    //         self.config.smoothing_factor() as f64,
                    //     );
                    // }

                    // Successful perf reporting: mark as exported for this signal
                    self.pdata_metrics.inc_exported(signal_type);

                    // ToDo Report disk, io, cpu, mem usage once gauge metrics are implemented
                }
                _ => {
                    return Err(Error::ExporterError {
                        exporter: effect_handler.exporter_id(),
                        error: "Unknown control message".to_owned(),
                    });
                }
            }
        }
        Ok(())
    }
}

// uses the exponential moving average formula to update the average
// fn update_average(new_value: f64, old_average: f64, smoothing_factor: f64) -> f64 {
//     // update the average using a exponential moving average which allows new data points to have a greater impact depending on the smoothing factor
//     smoothing_factor * new_value + (1.0 - smoothing_factor) * old_average
// }

// decodes the byte array from the timestamp header and gets the equivalent duration value
// fn decode_timestamp(timestamp: &[u8]) -> Result<Duration, String> {
//     let timestamp_string = std::str::from_utf8(timestamp).map_err(|error| error.to_string())?;
//     let timestamp_parts: Vec<&str> = timestamp_string.split(":").collect();
//     let secs = timestamp_parts[0]
//         .parse::<u64>()
//         .map_err(|error| error.to_string())?;
//     let nanosecs = timestamp_parts[1]
//         .parse::<u32>()
//         .map_err(|error| error.to_string())?;
//
//     Ok(Duration::new(secs, nanosecs))
// }

#[cfg(test)]
mod tests {
    use crate::fixtures::{
        SimpleDataGenOptions, create_simple_logs_arrow_record_batches,
        create_simple_metrics_arrow_record_batches, create_simple_trace_arrow_record_batches,
    };
    use crate::pdata::OtapPdata;
    use crate::perf_exporter::config::Config;
    use crate::perf_exporter::exporter::{OTAP_PERF_EXPORTER_URN, PerfExporter};
    use otap_df_config::node::NodeUserConfig;
    use otap_df_engine::context::ControllerContext;
    use otap_df_engine::error::Error;
    use otap_df_engine::exporter::ExporterWrapper;
    use otap_df_engine::testing::exporter::TestContext;
    use otap_df_engine::testing::exporter::TestRuntime;
    use otap_df_engine::testing::test_node;
    use otap_df_telemetry::registry::MetricsRegistryHandle;
    use otel_arrow_rust::Consumer;
    use otel_arrow_rust::otap::{OtapArrowRecords, from_record_messages};
    use std::future::Future;
    use std::sync::Arc;
    use tokio::time::{Duration, sleep};

    /// Test closure that simulates a typical test scenario by sending timer ticks, config,
    /// data message, and shutdown control messages.
    ///
    fn scenario()
    -> impl FnOnce(TestContext<OtapPdata>) -> std::pin::Pin<Box<dyn Future<Output = ()>>> {
        |ctx| {
            Box::pin(async move {
                // send some messages to the exporter to calculate pipeline statistics
                for i in 0..3 {
                    let mut traces_batch_data =
                        create_simple_trace_arrow_record_batches(SimpleDataGenOptions {
                            id_offset: 3 * i,
                            num_rows: 5,
                            ..Default::default()
                        });
                    let mut logs_batch_data =
                        create_simple_logs_arrow_record_batches(SimpleDataGenOptions {
                            id_offset: 3 * i + 1,
                            num_rows: 5,
                            ..Default::default()
                        });
                    let mut metrics_batch_data =
                        create_simple_metrics_arrow_record_batches(SimpleDataGenOptions {
                            id_offset: 3 * i + 2,
                            num_rows: 5,
                            ..Default::default()
                        });
<<<<<<< HEAD
                    // // Send a data message
                    ctx.send_pdata(OtapPdata::new_default(
                        OtapArrowBytes::ArrowTraces(traces_batch_data).into(),
                    ))
                    .await
                    .expect("Failed to send data message");
                    ctx.send_pdata(OtapPdata::new_default(
                        OtapArrowBytes::ArrowLogs(logs_batch_data).into(),
                    ))
                    .await
                    .expect("Failed to send data message");
                    ctx.send_pdata(OtapPdata::new_default(
                        OtapArrowBytes::ArrowMetrics(metrics_batch_data).into(),
                    ))
                    .await
                    .expect("Failed to send data message");
=======

                    let trace_batch_data = from_record_messages(
                        Consumer::default()
                            .consume_bar(&mut traces_batch_data)
                            .unwrap(),
                    );
                    let logs_batch_data = from_record_messages(
                        Consumer::default()
                            .consume_bar(&mut logs_batch_data)
                            .unwrap(),
                    );
                    let metrics_batch_data = from_record_messages(
                        Consumer::default()
                            .consume_bar(&mut metrics_batch_data)
                            .unwrap(),
                    );

                    // Send a data message
                    ctx.send_pdata(OtapArrowRecords::Traces(trace_batch_data).into())
                        .await
                        .expect("Failed to send data message");
                    ctx.send_pdata(OtapArrowRecords::Logs(logs_batch_data).into())
                        .await
                        .expect("Failed to send data message");
                    ctx.send_pdata(OtapArrowRecords::Metrics(metrics_batch_data).into())
                        .await
                        .expect("Failed to send data message");
>>>>>>> 7b9140f2
                }

                // TODO ADD DELAY BETWEEN HERE
                _ = sleep(Duration::from_millis(5000));

                // Send shutdown
                ctx.send_shutdown(Duration::from_millis(200), "test complete")
                    .await
                    .expect("Failed to send Shutdown");
            })
        }
    }

    /// Validation closure that checks the expected counter values
    fn validation_procedure(
        metrics_registry_handle: MetricsRegistryHandle,
    ) -> impl FnOnce(
        TestContext<OtapPdata>,
        Result<(), Error>,
    ) -> std::pin::Pin<Box<dyn Future<Output = ()>>> {
        |_, exporter_result| {
            Box::pin(async move {
                assert!(exporter_result.is_ok());

                metrics_registry_handle.visit_current_metrics(
                    |_metrics_descriptor, _attrs, _metric_values| {
                        // ToDo Check the counters, once the timer tick control message is implemented in the test infrastructure.
                    },
                );
            })
        }
    }

    #[test]
    fn test_exporter_local() {
        let test_runtime = TestRuntime::new();
        let config = Config::new(1000, 0.3, true, true, true, true, true);
        let node_config = Arc::new(NodeUserConfig::new_exporter_config(OTAP_PERF_EXPORTER_URN));
        let metrics_registry_handle = MetricsRegistryHandle::new();
        let controller_ctx = ControllerContext::new(metrics_registry_handle.clone());
        let pipeline_ctx =
            controller_ctx.pipeline_context_with("grp".into(), "pipeline".into(), 0, 0);
        let exporter = ExporterWrapper::local(
            PerfExporter::new(pipeline_ctx, config),
            test_node(test_runtime.config().name.clone()),
            node_config,
            test_runtime.config(),
        );

        test_runtime
            .set_exporter(exporter)
            .run_test(scenario())
            .run_validation(validation_procedure(metrics_registry_handle));
    }
}<|MERGE_RESOLUTION|>--- conflicted
+++ resolved
@@ -135,15 +135,6 @@
                     _ = timer_cancel_handle.cancel().await;
                     break;
                 }
-<<<<<<< HEAD
-                Message::PData(mut pdata) => {
-                    let rbatch: Result<OtapArrowBytes, _> = pdata.take_payload().try_into();
-
-                    let batch = match rbatch {
-                        Ok(OtapArrowBytes::ArrowLogs(batch)) => batch,
-                        Ok(OtapArrowBytes::ArrowMetrics(batch)) => batch,
-                        Ok(OtapArrowBytes::ArrowTraces(batch)) => batch,
-=======
                 Message::PData(pdata) => {
                     // Capture signal type before moving pdata into try_from
                     let signal_type = pdata.signal_type();
@@ -153,7 +144,6 @@
 
                     let batch: OtapArrowRecords = match pdata.try_into() {
                         Ok(batch) => batch,
->>>>>>> 7b9140f2
                         Err(_) => {
                             self.pdata_metrics.inc_failed(signal_type);
                             continue;
@@ -297,24 +287,6 @@
                             num_rows: 5,
                             ..Default::default()
                         });
-<<<<<<< HEAD
-                    // // Send a data message
-                    ctx.send_pdata(OtapPdata::new_default(
-                        OtapArrowBytes::ArrowTraces(traces_batch_data).into(),
-                    ))
-                    .await
-                    .expect("Failed to send data message");
-                    ctx.send_pdata(OtapPdata::new_default(
-                        OtapArrowBytes::ArrowLogs(logs_batch_data).into(),
-                    ))
-                    .await
-                    .expect("Failed to send data message");
-                    ctx.send_pdata(OtapPdata::new_default(
-                        OtapArrowBytes::ArrowMetrics(metrics_batch_data).into(),
-                    ))
-                    .await
-                    .expect("Failed to send data message");
-=======
 
                     let trace_batch_data = from_record_messages(
                         Consumer::default()
@@ -342,7 +314,6 @@
                     ctx.send_pdata(OtapArrowRecords::Metrics(metrics_batch_data).into())
                         .await
                         .expect("Failed to send data message");
->>>>>>> 7b9140f2
                 }
 
                 // TODO ADD DELAY BETWEEN HERE
