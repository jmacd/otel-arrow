--- conflicted
+++ resolved
@@ -96,18 +96,11 @@
 #[async_trait]
 impl shared::Receiver<OtapPdata> for OTLPReceiver {
     async fn start(
-<<<<<<< HEAD
-        self: Box<Self>,
+        mut self: Box<Self>,
         mut ctrl_msg_recv: shared::ControlChannel<OtapPdata>,
         effect_handler: shared::EffectHandler<OtapPdata>,
     ) -> Result<(), Error> {
-=======
-        mut self: Box<Self>,
-        mut ctrl_msg_recv: shared::ControlChannel,
-        effect_handler: shared::EffectHandler<OtapPdata>,
-    ) -> Result<(), Error<OtapPdata>> {
         // Make the receiver mutable so we can update metrics on telemetry collection.
->>>>>>> eb4521e1
         let listener = effect_handler.tcp_listener(self.config.listening_addr)?;
         let mut listener_stream = TcpListenerStream::new(listener);
 
