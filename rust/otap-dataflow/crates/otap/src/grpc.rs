--- conflicted
+++ resolved
@@ -26,7 +26,7 @@
 use tokio_stream::wrappers::ReceiverStream;
 use tonic::{Request, Response, Status};
 
-use crate::pdata::{Context, OtapPdata};
+use crate::pdata::OtapPdata;
 
 pub mod otlp;
 
@@ -220,18 +220,12 @@
     F: Fn(T) -> OtapArrowRecords,
 {
     let batch_id = batch.batch_id;
-<<<<<<< HEAD
-    let context = Context::todo();
-    let request = OtapPdata::new(context, otap_data(batch).into());
-    let status_result = match effect_handler.send_message(request).await {
-=======
     let batch = consumer.consume_bar(&mut batch).map_err(|e| {
         log::error!("Error decoding OTAP Batch: {e:?}. Closing stream");
     })?;
     let batch = from_record_messages::<T>(batch);
 
     let status_result = match effect_handler.send_message(otap_batch(batch).into()).await {
->>>>>>> 7b9140f2
         Ok(_) => (StatusCode::Ok, "Successfully received".to_string()),
         Err(error) => (StatusCode::Canceled, error.to_string()),
     };
@@ -257,10 +251,4 @@
     ArrowLogs(BatchArrowRecords),
     /// Trace object
     ArrowTraces(BatchArrowRecords),
-}
-
-/// returns true for gRPC error status codes that OTLP considers permanent.
-pub(crate) fn code_is_permanent(_code: i32) -> bool {
-    // TODO
-    true
 }