// Copyright The OpenTelemetry Authors
// SPDX-License-Identifier: Apache-2.0

//! Implementation of the OTAP exporter node
//!
//! ToDo: Handle Ack and Nack messages in the pipeline
//! ToDo: Handle configuration changes
//! ToDo: Implement proper deadline function for Shutdown ctrl msg

use crate::OTAP_EXPORTER_FACTORIES;
<<<<<<< HEAD
use crate::grpc::{OtapArrowBytes, code_is_permanent};
=======
use crate::grpc::OtapArrowBytes;
use crate::metrics::ExporterPDataMetrics;
>>>>>>> 7b9140f2
use crate::pdata::OtapPdata;
use async_stream::stream;
use async_trait::async_trait;
use linkme::distributed_slice;
<<<<<<< HEAD

=======
use otap_df_config::experimental::SignalType;
>>>>>>> 7b9140f2
use otap_df_config::node::NodeUserConfig;
use otap_df_engine::ExporterFactory;
use otap_df_engine::config::ExporterConfig;
use otap_df_engine::context::PipelineContext;
use otap_df_engine::control::{AckMsg, AckOrNack, NackMsg, NodeControlMsg};
use otap_df_engine::error::Error;
use otap_df_engine::exporter::ExporterWrapper;
use otap_df_engine::local::exporter as local;
use otap_df_engine::message::{Message, MessageChannel};
use otap_df_engine::node::NodeId;
use otap_df_otlp::compression::CompressionMethod;
use otap_df_telemetry::metrics::MetricSet;
use otel_arrow_rust::Producer;
use otel_arrow_rust::otap::OtapArrowRecords;
use otel_arrow_rust::proto::opentelemetry::arrow::v1::{
    BatchStatus, arrow_logs_service_client::ArrowLogsServiceClient,
    arrow_metrics_service_client::ArrowMetricsServiceClient,
    arrow_traces_service_client::ArrowTracesServiceClient,
};
use serde::Deserialize;
use serde_json::Value;
use std::sync::Arc;
<<<<<<< HEAD
use tonic::Status;
=======
use std::time::Duration;
>>>>>>> 7b9140f2

/// The URN for the OTAP exporter
pub const OTAP_EXPORTER_URN: &str = "urn:otel:otap:exporter";

/// Configuration for the OTAP Exporter
#[derive(Debug, Deserialize)]
pub struct Config {
    grpc_endpoint: String,
    compression_method: Option<CompressionMethod>,
}

/// Exporter that sends OTAP data via gRPC
pub struct OTAPExporter {
    config: Config,
    pdata_metrics: MetricSet<ExporterPDataMetrics>,
}

/// Declares the OTAP exporter as a local exporter factory
///
/// Unsafe code is temporarily used here to allow the use of `distributed_slice` macro
/// This macro is part of the `linkme` crate which is considered safe and well maintained.
#[allow(unsafe_code)]
#[distributed_slice(OTAP_EXPORTER_FACTORIES)]
pub static OTAP_EXPORTER: ExporterFactory<OtapPdata> = ExporterFactory {
    name: OTAP_EXPORTER_URN,
    create: |pipeline: PipelineContext,
             node: NodeId,
             node_config: Arc<NodeUserConfig>,
             exporter_config: &ExporterConfig| {
        Ok(ExporterWrapper::local(
            OTAPExporter::from_config(pipeline, &node_config.config)?,
            node,
            node_config,
            exporter_config,
        ))
    },
};

impl OTAPExporter {
    /// Creates a new OTAPExporter
    #[must_use]
    pub fn new(pipeline_ctx: PipelineContext, config: Config) -> Self {
        let batch_metrics = pipeline_ctx.register_metrics::<ExporterPDataMetrics>();
        OTAPExporter {
            config,
            pdata_metrics: batch_metrics,
        }
    }

    /// Creates a new OTAPExporter from a configuration object
    pub fn from_config(
        pipeline_ctx: PipelineContext,
        config: &Value,
    ) -> Result<Self, otap_df_config::error::Error> {
        let config: Config = serde_json::from_value(config.clone()).map_err(|e| {
            otap_df_config::error::Error::InvalidUserConfig {
                error: e.to_string(),
            }
        })?;
        Ok(OTAPExporter::new(pipeline_ctx, config))
    }

    async fn batch_status(
        self: &Box<Self>,
        effect_handler: &local::EffectHandler<OtapPdata>,
        mut reply: OtapPdata,
        status: Option<BatchStatus>,
    ) -> Result<(), Error> {
        let (code, message) = status
            .map(|batch| (batch.status_code, batch.status_message))
            .unwrap_or_else(|| (tonic::Code::Internal as i32, "no reply status".into()));

        if let Some(return_to) = reply.return_node_id() {
            let acknack = if code == (tonic::Code::Ok as i32) {
                _ = reply.take_payload();
                AckOrNack::Ack(AckMsg::new(reply, None))
            } else {
                AckOrNack::Nack(NackMsg::new(
                    reply,
                    message,
                    code_is_permanent(code),
                    Some(code),
                ))
            };

            effect_handler.reply(return_to, acknack).await?
        }
        Ok(())
    }

    async fn grpc_status(
        self: &Box<Self>,
        effect_handler: &local::EffectHandler<OtapPdata>,
        reply: OtapPdata,
        status: Status,
    ) -> Result<(), Error> {
        if let Some(return_to) = reply.return_node_id() {
            effect_handler
                .reply(
                    return_to,
                    AckOrNack::Nack(NackMsg::new(
                        reply,
                        status.message().to_string(),
                        // Since this is a stsream failure...
                        false,
                        Some(status.code() as i32),
                    )),
                )
                .await?;
        }
        Ok(())
    }

    async fn respond_for(
        self: &Box<Self>,
        effect_handler: &local::EffectHandler<OtapPdata>,
        reply: OtapPdata,
        resp: Result<tonic::Response<tonic::codec::Streaming<BatchStatus>>, Status>,
    ) -> Result<(), Error> {
        match resp {
            Err(status) => self.grpc_status(effect_handler, reply, status).await,
            Ok(resp) => match resp.into_inner().message().await {
                Ok(batch_status) => self.batch_status(effect_handler, reply, batch_status).await,
                Err(status) => self.grpc_status(effect_handler, reply, status).await,
            },
        }
    }
}

/// Implement the local exporter trait for a OTAP Exporter
#[async_trait(?Send)]
impl local::Exporter<OtapPdata> for OTAPExporter {
    async fn start(
        mut self: Box<Self>,
        mut msg_chan: MessageChannel<OtapPdata>,
        effect_handler: local::EffectHandler<OtapPdata>,
    ) -> Result<(), Error> {
        effect_handler
            .info(&format!(
                "Exporting OTLP traffic to endpoint: {}",
                self.config.grpc_endpoint
            ))
            .await;

        let exporter_id = effect_handler.exporter_id();
        let _ = effect_handler
            .start_periodic_telemetry(Duration::from_secs(1))
            .await?;

        // start a grpc client and connect to the server
        let mut arrow_metrics_client =
            ArrowMetricsServiceClient::connect(self.config.grpc_endpoint.clone())
                .await
                .map_err(|error| Error::ExporterError {
                    exporter: effect_handler.exporter_id(),
                    error: error.to_string(),
                })?;

        let mut arrow_logs_client =
            ArrowLogsServiceClient::connect(self.config.grpc_endpoint.clone())
                .await
                .map_err(|error| Error::ExporterError {
                    exporter: effect_handler.exporter_id(),
                    error: error.to_string(),
                })?;

        let mut arrow_traces_client =
            ArrowTracesServiceClient::connect(self.config.grpc_endpoint.clone())
                .await
                .map_err(|error| Error::ExporterError {
                    exporter: effect_handler.exporter_id(),
                    error: error.to_string(),
                })?;

        if let Some(ref compression) = self.config.compression_method {
            let encoding = compression.map_to_compression_encoding();
            arrow_logs_client = arrow_logs_client
                .send_compressed(encoding)
                .accept_compressed(encoding);
            arrow_metrics_client = arrow_metrics_client
                .send_compressed(encoding)
                .accept_compressed(encoding);
            arrow_traces_client = arrow_traces_client
                .send_compressed(encoding)
                .accept_compressed(encoding);
        }
        // Loop until a Shutdown event is received.
        loop {
            match msg_chan.recv().await? {
                // handle control messages
                Message::Control(NodeControlMsg::TimerTick { .. })
                | Message::Control(NodeControlMsg::Config { .. }) => {}
                Message::Control(NodeControlMsg::CollectTelemetry {
                    mut metrics_reporter,
                }) => {
                    _ = metrics_reporter.report(&mut self.pdata_metrics);
                }
                // shutdown the exporter
                Message::Control(NodeControlMsg::Shutdown { .. }) => {
                    // ToDo: add proper deadline function
                    break;
                }
                //send data
<<<<<<< HEAD
                Message::PData(mut message) => {
                    // Note the following clones the payload in the
                    // desired form, enabling efficient retry. We
                    // would prefer to let Tonic borrow the request
                    // instead of clone. TODO later, not sure how.
                    let payload = message.take_payload();
                    let requested: OtapArrowBytes = payload.try_into()?;
                    let save_reply = OtapPdata::new_reply(message.take_context(), &requested);

                    match requested {
                        // match on OTAPData type and use the respective client to send message
                        // ToDo: [team] Note this is a "single-request" stream; in the Golang
                        // OTAP exporter we would keep the stream open.
                        OtapArrowBytes::ArrowMetrics(req) => self.respond_for(
                            &effect_handler,
                            save_reply,
                            arrow_metrics_client
                                .arrow_metrics(stream! {
                                    yield req;
                                })
                                .await,
                        ),
                        OtapArrowBytes::ArrowLogs(req) => self.respond_for(
                            &effect_handler,
                            save_reply,
                            arrow_logs_client
                                .arrow_logs(stream! {
                                    yield req;
                                })
                                .await,
                        ),
                        OtapArrowBytes::ArrowTraces(req) => self.respond_for(
                            &effect_handler,
                            save_reply,
                            arrow_traces_client
                                .arrow_traces(stream! {
                                    yield req;
                                })
                                .await,
                        ),
=======
                Message::PData(pdata) => {
                    // Capture signal type before moving pdata into try_from
                    let signal_type = pdata.signal_type();

                    self.pdata_metrics.inc_consumed(signal_type);
                    let mut message: OtapArrowRecords = pdata
                        .try_into()
                        .inspect_err(|_| self.pdata_metrics.inc_failed(signal_type))?;

                    // TODO eventually create a producer per stream. We'll do this when we refactor
                    // this this implementation to not send one message per stream.
                    let mut producer = Producer::new();
                    let bar =
                        producer
                            .produce_bar(&mut message)
                            .map_err(|e| Error::ExporterError {
                                exporter: effect_handler.exporter_id(),
                                error: format!("error encoding OTAP batch: {e:?}"),
                            })?;
                    let message = match signal_type {
                        SignalType::Logs => OtapArrowBytes::ArrowLogs(bar),
                        SignalType::Metrics => OtapArrowBytes::ArrowMetrics(bar),
                        SignalType::Traces => OtapArrowBytes::ArrowTraces(bar),
                    };

                    match message {
                        // match on OTAPData type and use the respective client to send message
                        // ToDo: Add Ack/Nack handling, send a signal that data has been exported
                        // check what message the data is
                        OtapArrowBytes::ArrowMetrics(req) => {
                            // handle stream differently here?
                            // ToDo: [LQ or someone else] Check if there is a better way to handle that.
                            let request_stream = stream! {
                                yield req;
                            };
                            _ = arrow_metrics_client
                                .arrow_metrics(request_stream)
                                .await
                                .map_err(|e| {
                                    self.pdata_metrics.metrics_failed.inc();
                                    Error::ExporterError {
                                        exporter: exporter_id.clone(),
                                        error: e.to_string(),
                                    }
                                })?;
                            self.pdata_metrics.metrics_exported.inc();
                        }
                        OtapArrowBytes::ArrowLogs(req) => {
                            let request_stream = stream! {
                                yield req;
                            };
                            _ = arrow_logs_client.arrow_logs(request_stream).await.map_err(
                                |e| {
                                    self.pdata_metrics.logs_failed.inc();
                                    Error::ExporterError {
                                        exporter: exporter_id.clone(),
                                        error: e.to_string(),
                                    }
                                },
                            )?;
                            self.pdata_metrics.logs_exported.inc();
                        }
                        OtapArrowBytes::ArrowTraces(req) => {
                            let request_stream = stream! {
                                yield req;
                            };
                            _ = arrow_traces_client
                                .arrow_traces(request_stream)
                                .await
                                .map_err(|e| {
                                    self.pdata_metrics.traces_failed.inc();
                                    Error::ExporterError {
                                        exporter: exporter_id.clone(),
                                        error: e.to_string(),
                                    }
                                })?;
                            self.pdata_metrics.traces_exported.inc();
                        }
>>>>>>> 7b9140f2
                    }
                    .await?;
                }
                _ => {
                    return Err(Error::ExporterError {
                        exporter: effect_handler.exporter_id(),
                        error: "Unknown control message".to_owned(),
                    });
                }
            }
        }
        Ok(())
    }
}

#[cfg(test)]
mod tests {
    use crate::mock::{
        ArrowLogsServiceMock, ArrowMetricsServiceMock, ArrowTracesServiceMock, create_otap_batch,
    };
    use crate::otap_exporter::OTAP_EXPORTER_URN;
    use crate::otap_exporter::OTAPExporter;
    use crate::pdata::OtapPdata;

    use otap_df_config::node::NodeUserConfig;
    use otap_df_engine::context::ControllerContext;
    use otap_df_engine::error::Error;
    use otap_df_engine::exporter::ExporterWrapper;
    use otap_df_engine::testing::{
        exporter::{TestContext, TestRuntime},
        test_node,
    };
    use otap_df_otlp::compression::CompressionMethod;
    use otap_df_telemetry::registry::MetricsRegistryHandle;
    use otel_arrow_rust::otap::OtapArrowRecords;
    use otel_arrow_rust::proto::opentelemetry::arrow::v1::{
        ArrowPayloadType, arrow_logs_service_server::ArrowLogsServiceServer,
        arrow_metrics_service_server::ArrowMetricsServiceServer,
        arrow_traces_service_server::ArrowTracesServiceServer,
    };
    use serde_json::json;
    use std::net::SocketAddr;
    use std::sync::Arc;
    use tokio::net::TcpListener;
    use tokio::runtime::Runtime;
    use tokio::time::{Duration, timeout};
    use tonic::codegen::tokio_stream::wrappers::TcpListenerStream;
    use tonic::transport::Server;

    const METRIC_BATCH_ID: i64 = 0;
    const LOG_BATCH_ID: i64 = 1;
    const TRACE_BATCH_ID: i64 = 2;

    /// Test closure that simulates a typical test scenario by sending timer ticks, config,
    /// data message, and shutdown control messages.
    fn scenario()
    -> impl FnOnce(TestContext<OtapPdata>) -> std::pin::Pin<Box<dyn Future<Output = ()>>> {
        |ctx| {
            Box::pin(async move {
                // Send a data message
<<<<<<< HEAD
                let metric_message = OtapArrowBytes::ArrowMetrics(create_batch_arrow_record(
                    METRIC_BATCH_ID,
                    ArrowPayloadType::MultivariateMetrics,
                ));
                ctx.send_pdata(OtapPdata::new_default(metric_message.into()))
                    .await
                    .expect("Failed to send metric message");

                let log_message = OtapArrowBytes::ArrowLogs(create_batch_arrow_record(
                    LOG_BATCH_ID,
                    ArrowPayloadType::Logs,
                ));
                ctx.send_pdata(OtapPdata::new_default(log_message.into()))
                    .await
                    .expect("Failed to send log message");

                let trace_message = OtapArrowBytes::ArrowTraces(create_batch_arrow_record(
                    TRACE_BATCH_ID,
                    ArrowPayloadType::Spans,
                ));
                ctx.send_pdata(OtapPdata::new_default(trace_message.into()))
=======
                let metric_message =
                    create_otap_batch(METRIC_BATCH_ID, ArrowPayloadType::MultivariateMetrics);
                ctx.send_pdata(metric_message.into())
                    .await
                    .expect("Failed to send metric message");

                let log_message = create_otap_batch(LOG_BATCH_ID, ArrowPayloadType::Logs);
                ctx.send_pdata(log_message.into())
                    .await
                    .expect("Failed to send log message");

                let trace_message = create_otap_batch(TRACE_BATCH_ID, ArrowPayloadType::Spans);
                ctx.send_pdata(trace_message.into())
>>>>>>> 7b9140f2
                    .await
                    .expect("Failed to send trace message");

                // Send shutdown
                ctx.send_shutdown(Duration::from_millis(200), "test complete")
                    .await
                    .expect("Failed to send Shutdown");
            })
        }
    }

    /// Validation closure that checks the expected counter values
    fn validation_procedure(
        mut receiver: tokio::sync::mpsc::Receiver<OtapPdata>,
    ) -> impl FnOnce(
        TestContext<OtapPdata>,
        Result<(), Error>,
    ) -> std::pin::Pin<Box<dyn Future<Output = ()>>> {
        |_, exporter_result| {
            Box::pin(async move {
                assert!(exporter_result.is_ok());

                // check that the message was properly sent from the exporter
                let metrics_received: OtapArrowRecords =
                    timeout(Duration::from_secs(3), receiver.recv())
                        .await
                        .expect("Timed out waiting for message")
                        .expect("No message received")
                        .take_payload()
                        .try_into()
                        .expect("Could convert pdata to OTAPData");

                // Assert that the message received is what the exporter sent
                let _expected_metrics_message =
                    create_otap_batch(METRIC_BATCH_ID, ArrowPayloadType::MultivariateMetrics);
                assert!(matches!(metrics_received, _expected_metrics_message));

                let logs_received: OtapArrowRecords =
                    timeout(Duration::from_secs(3), receiver.recv())
                        .await
                        .expect("Timed out waiting for message")
                        .expect("No message received")
                        .take_payload()
                        .try_into()
                        .expect("Could convert pdata to OTAPData");
                let _expected_logs_message =
                    create_otap_batch(LOG_BATCH_ID, ArrowPayloadType::Logs);
                assert!(matches!(logs_received, _expected_logs_message));

                let traces_received: OtapArrowRecords =
                    timeout(Duration::from_secs(3), receiver.recv())
                        .await
                        .expect("Timed out waiting for message")
                        .expect("No message received")
                        .take_payload()
                        .try_into()
                        .expect("Could convert pdata to OTAPData");

                let _expected_trace_message =
                    create_otap_batch(TRACE_BATCH_ID, ArrowPayloadType::Spans);
                assert!(matches!(traces_received, _expected_trace_message));
            })
        }
    }

    #[test]
    fn test_otap_exporter() {
        let test_runtime = TestRuntime::new();
        let (sender, receiver) = tokio::sync::mpsc::channel(32);
        let (shutdown_sender, shutdown_signal) = tokio::sync::oneshot::channel();
        let (ready_sender, ready_receiver) = tokio::sync::oneshot::channel();
        let grpc_addr = "127.0.0.1";
        let grpc_port = portpicker::pick_unused_port().expect("No free ports");
        let grpc_endpoint = format!("http://{grpc_addr}:{grpc_port}");
        let listening_addr: SocketAddr = format!("{grpc_addr}:{grpc_port}").parse().unwrap();
        // tokio runtime to run grpc server in the background
        let tokio_rt = Runtime::new().unwrap();

        // run a gRPC concurrently to receive data from the exporter
        _ = tokio_rt.spawn(async move {
            let tcp_listener = TcpListener::bind(listening_addr).await.unwrap();
            // Signal that the server is ready to accept connections
            let _ = ready_sender.send(());
            let tcp_stream = TcpListenerStream::new(tcp_listener);
            let mock_logs_service =
                ArrowLogsServiceServer::new(ArrowLogsServiceMock::new(sender.clone()));
            let mock_metrics_service =
                ArrowMetricsServiceServer::new(ArrowMetricsServiceMock::new(sender.clone()));
            let mock_trace_service =
                ArrowTracesServiceServer::new(ArrowTracesServiceMock::new(sender.clone()));
            Server::builder()
                .add_service(mock_logs_service)
                .add_service(mock_metrics_service)
                .add_service(mock_trace_service)
                .serve_with_incoming_shutdown(tcp_stream, async {
                    // Wait for the shutdown signal
                    let _ = shutdown_signal.await;
                })
                .await
                .expect("Test gRPC server has failed");
        });

        // Wait for the server to be ready before creating the exporter
        tokio_rt
            .block_on(ready_receiver)
            .expect("Server failed to start");

        let node_config = Arc::new(NodeUserConfig::new_exporter_config(OTAP_EXPORTER_URN));
        let config = json!({
            "grpc_endpoint": grpc_endpoint,
        });
        // Create a proper pipeline context for the benchmark
        let metrics_registry_handle = MetricsRegistryHandle::new();
        let controller_ctx = ControllerContext::new(metrics_registry_handle);
        let pipeline_ctx =
            controller_ctx.pipeline_context_with("grp".into(), "pipeline".into(), 0, 0);
        let exporter = ExporterWrapper::local(
            OTAPExporter::from_config(pipeline_ctx, &config).expect("Config should be valid"),
            test_node(test_runtime.config().name.clone()),
            node_config,
            test_runtime.config(),
        );

        test_runtime
            .set_exporter(exporter)
            .run_test(scenario())
            .run_validation(validation_procedure(receiver));

        _ = shutdown_sender.send("Shutdown");
    }

    #[test]
    fn test_from_config_success() {
        let json_config = json!({
            "grpc_endpoint": "http://localhost:4317",
            "compression_method": "Gzip"
        });

        // Create a proper pipeline context for the test
        let metrics_registry_handle = MetricsRegistryHandle::new();
        let controller_ctx = ControllerContext::new(metrics_registry_handle);
        let pipeline_ctx =
            controller_ctx.pipeline_context_with("grp".into(), "pipeline".into(), 0, 0);

        let exporter =
            OTAPExporter::from_config(pipeline_ctx, &json_config).expect("Config should be valid");

        assert_eq!(exporter.config.grpc_endpoint, "http://localhost:4317");
        match exporter.config.compression_method {
            Some(ref method) => match method {
                CompressionMethod::Gzip => {} // success
                other => panic!("Expected Gzip, got {other:?}"),
            },
            None => panic!("Expected Some compression method"),
        }
    }

    #[test]
    fn test_from_config_missing_required_field() {
        let json_config = json!({
            "compression_method": "Gzip"
        });

        // Create a proper pipeline context for the test
        let metrics_registry_handle = MetricsRegistryHandle::new();
        let controller_ctx = ControllerContext::new(metrics_registry_handle);
        let pipeline_ctx =
            controller_ctx.pipeline_context_with("grp".into(), "pipeline".into(), 0, 0);

        let result = OTAPExporter::from_config(pipeline_ctx, &json_config);

        assert!(result.is_err());
        if let Err(err) = result {
            let err_msg = format!("{err}");
            assert!(err_msg.contains("missing field `grpc_endpoint`"));
        }
    }
}<|MERGE_RESOLUTION|>--- conflicted
+++ resolved
@@ -8,26 +8,18 @@
 //! ToDo: Implement proper deadline function for Shutdown ctrl msg
 
 use crate::OTAP_EXPORTER_FACTORIES;
-<<<<<<< HEAD
-use crate::grpc::{OtapArrowBytes, code_is_permanent};
-=======
 use crate::grpc::OtapArrowBytes;
 use crate::metrics::ExporterPDataMetrics;
->>>>>>> 7b9140f2
 use crate::pdata::OtapPdata;
 use async_stream::stream;
 use async_trait::async_trait;
 use linkme::distributed_slice;
-<<<<<<< HEAD
-
-=======
 use otap_df_config::experimental::SignalType;
->>>>>>> 7b9140f2
 use otap_df_config::node::NodeUserConfig;
 use otap_df_engine::ExporterFactory;
 use otap_df_engine::config::ExporterConfig;
 use otap_df_engine::context::PipelineContext;
-use otap_df_engine::control::{AckMsg, AckOrNack, NackMsg, NodeControlMsg};
+use otap_df_engine::control::NodeControlMsg;
 use otap_df_engine::error::Error;
 use otap_df_engine::exporter::ExporterWrapper;
 use otap_df_engine::local::exporter as local;
@@ -38,18 +30,14 @@
 use otel_arrow_rust::Producer;
 use otel_arrow_rust::otap::OtapArrowRecords;
 use otel_arrow_rust::proto::opentelemetry::arrow::v1::{
-    BatchStatus, arrow_logs_service_client::ArrowLogsServiceClient,
+    arrow_logs_service_client::ArrowLogsServiceClient,
     arrow_metrics_service_client::ArrowMetricsServiceClient,
     arrow_traces_service_client::ArrowTracesServiceClient,
 };
 use serde::Deserialize;
 use serde_json::Value;
 use std::sync::Arc;
-<<<<<<< HEAD
-use tonic::Status;
-=======
 use std::time::Duration;
->>>>>>> 7b9140f2
 
 /// The URN for the OTAP exporter
 pub const OTAP_EXPORTER_URN: &str = "urn:otel:otap:exporter";
@@ -111,72 +99,6 @@
         })?;
         Ok(OTAPExporter::new(pipeline_ctx, config))
     }
-
-    async fn batch_status(
-        self: &Box<Self>,
-        effect_handler: &local::EffectHandler<OtapPdata>,
-        mut reply: OtapPdata,
-        status: Option<BatchStatus>,
-    ) -> Result<(), Error> {
-        let (code, message) = status
-            .map(|batch| (batch.status_code, batch.status_message))
-            .unwrap_or_else(|| (tonic::Code::Internal as i32, "no reply status".into()));
-
-        if let Some(return_to) = reply.return_node_id() {
-            let acknack = if code == (tonic::Code::Ok as i32) {
-                _ = reply.take_payload();
-                AckOrNack::Ack(AckMsg::new(reply, None))
-            } else {
-                AckOrNack::Nack(NackMsg::new(
-                    reply,
-                    message,
-                    code_is_permanent(code),
-                    Some(code),
-                ))
-            };
-
-            effect_handler.reply(return_to, acknack).await?
-        }
-        Ok(())
-    }
-
-    async fn grpc_status(
-        self: &Box<Self>,
-        effect_handler: &local::EffectHandler<OtapPdata>,
-        reply: OtapPdata,
-        status: Status,
-    ) -> Result<(), Error> {
-        if let Some(return_to) = reply.return_node_id() {
-            effect_handler
-                .reply(
-                    return_to,
-                    AckOrNack::Nack(NackMsg::new(
-                        reply,
-                        status.message().to_string(),
-                        // Since this is a stsream failure...
-                        false,
-                        Some(status.code() as i32),
-                    )),
-                )
-                .await?;
-        }
-        Ok(())
-    }
-
-    async fn respond_for(
-        self: &Box<Self>,
-        effect_handler: &local::EffectHandler<OtapPdata>,
-        reply: OtapPdata,
-        resp: Result<tonic::Response<tonic::codec::Streaming<BatchStatus>>, Status>,
-    ) -> Result<(), Error> {
-        match resp {
-            Err(status) => self.grpc_status(effect_handler, reply, status).await,
-            Ok(resp) => match resp.into_inner().message().await {
-                Ok(batch_status) => self.batch_status(effect_handler, reply, batch_status).await,
-                Err(status) => self.grpc_status(effect_handler, reply, status).await,
-            },
-        }
-    }
 }
 
 /// Implement the local exporter trait for a OTAP Exporter
@@ -253,48 +175,6 @@
                     break;
                 }
                 //send data
-<<<<<<< HEAD
-                Message::PData(mut message) => {
-                    // Note the following clones the payload in the
-                    // desired form, enabling efficient retry. We
-                    // would prefer to let Tonic borrow the request
-                    // instead of clone. TODO later, not sure how.
-                    let payload = message.take_payload();
-                    let requested: OtapArrowBytes = payload.try_into()?;
-                    let save_reply = OtapPdata::new_reply(message.take_context(), &requested);
-
-                    match requested {
-                        // match on OTAPData type and use the respective client to send message
-                        // ToDo: [team] Note this is a "single-request" stream; in the Golang
-                        // OTAP exporter we would keep the stream open.
-                        OtapArrowBytes::ArrowMetrics(req) => self.respond_for(
-                            &effect_handler,
-                            save_reply,
-                            arrow_metrics_client
-                                .arrow_metrics(stream! {
-                                    yield req;
-                                })
-                                .await,
-                        ),
-                        OtapArrowBytes::ArrowLogs(req) => self.respond_for(
-                            &effect_handler,
-                            save_reply,
-                            arrow_logs_client
-                                .arrow_logs(stream! {
-                                    yield req;
-                                })
-                                .await,
-                        ),
-                        OtapArrowBytes::ArrowTraces(req) => self.respond_for(
-                            &effect_handler,
-                            save_reply,
-                            arrow_traces_client
-                                .arrow_traces(stream! {
-                                    yield req;
-                                })
-                                .await,
-                        ),
-=======
                 Message::PData(pdata) => {
                     // Capture signal type before moving pdata into try_from
                     let signal_type = pdata.signal_type();
@@ -373,9 +253,7 @@
                                 })?;
                             self.pdata_metrics.traces_exported.inc();
                         }
->>>>>>> 7b9140f2
                     }
-                    .await?;
                 }
                 _ => {
                     return Err(Error::ExporterError {
@@ -434,29 +312,6 @@
         |ctx| {
             Box::pin(async move {
                 // Send a data message
-<<<<<<< HEAD
-                let metric_message = OtapArrowBytes::ArrowMetrics(create_batch_arrow_record(
-                    METRIC_BATCH_ID,
-                    ArrowPayloadType::MultivariateMetrics,
-                ));
-                ctx.send_pdata(OtapPdata::new_default(metric_message.into()))
-                    .await
-                    .expect("Failed to send metric message");
-
-                let log_message = OtapArrowBytes::ArrowLogs(create_batch_arrow_record(
-                    LOG_BATCH_ID,
-                    ArrowPayloadType::Logs,
-                ));
-                ctx.send_pdata(OtapPdata::new_default(log_message.into()))
-                    .await
-                    .expect("Failed to send log message");
-
-                let trace_message = OtapArrowBytes::ArrowTraces(create_batch_arrow_record(
-                    TRACE_BATCH_ID,
-                    ArrowPayloadType::Spans,
-                ));
-                ctx.send_pdata(OtapPdata::new_default(trace_message.into()))
-=======
                 let metric_message =
                     create_otap_batch(METRIC_BATCH_ID, ArrowPayloadType::MultivariateMetrics);
                 ctx.send_pdata(metric_message.into())
@@ -470,7 +325,6 @@
 
                 let trace_message = create_otap_batch(TRACE_BATCH_ID, ArrowPayloadType::Spans);
                 ctx.send_pdata(trace_message.into())
->>>>>>> 7b9140f2
                     .await
                     .expect("Failed to send trace message");
 
@@ -499,7 +353,6 @@
                         .await
                         .expect("Timed out waiting for message")
                         .expect("No message received")
-                        .take_payload()
                         .try_into()
                         .expect("Could convert pdata to OTAPData");
 
@@ -513,7 +366,6 @@
                         .await
                         .expect("Timed out waiting for message")
                         .expect("No message received")
-                        .take_payload()
                         .try_into()
                         .expect("Could convert pdata to OTAPData");
                 let _expected_logs_message =
@@ -525,7 +377,6 @@
                         .await
                         .expect("Timed out waiting for message")
                         .expect("No message received")
-                        .take_payload()
                         .try_into()
                         .expect("Could convert pdata to OTAPData");
 
